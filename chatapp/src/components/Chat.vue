<script setup>
import { ref, reactive, onMounted, computed } from "vue"
import { useRouter } from 'vue-router'
import ChatService from '../services/ChatService.js'
import AuthService from '../services/AuthService.js'
import ImageService from '../services/ImageService.js'
import UserService from '../services/UserService.js'

// #region global state
const userName = ref("")
const router = useRouter()
// #endregion

// #region reactive variable
const inputText = ref("")
const chatList = reactive([])
const selectedImage = ref(null)
const isUploading = ref(false)
const fileInput = ref(null)
const expirationDate = ref("")

// タグ選択機能（develop版から継承）
const selectedTags = ref([])

// 詳細検索用の変数を追加
const searchDialog = ref(false)
const searchKeyword = ref("")
const searchTags = ref([])
const searchDateFrom = ref("")
const searchDateTo = ref("")
const searchChannel = ref("")

// サイドバー・チャンネル機能（ui_test版デザインを採用、develop版のチャンネルIDに合わせる）
const isSidebarOpen = ref(true)
const channels = ref([
  { id: -1, name: "すべて", description: "全てのメッセージ", icon: "🌐", color: "#6c757d" },
  { id: -2, name: "その他", description: "分類されていないメッセージ", icon: "📝", color: "#6c757d" },
  { id: 0, name: "引継ぎ", description: "引継ぎ事項", icon: "📋", color: "#28a745" },
  { id: 1, name: "シフト", description: "シフト調整", icon: "📅", color: "#007bff" },
  { id: 2, name: "業務連絡", description: "業務に関する連絡", icon: "📢", color: "#ffc107" }
])

// 利用可能なタグリスト（develop版から継承）
const availableTags = ref([
  'お知らせ',
  '出欠',
  '生徒名',
  '担当教師名',
  '★',
  '★★',
  '★★★'
])
const currentChannel = ref(-1) // デフォルトは「すべて」チャンネル


// 現在のチャンネル情報を取得
const getCurrentChannelInfo = computed(() => {
  return channels.value.find(ch => ch.id === currentChannel.value) || {
    id: -1,
    name: "すべて",
    description: "全てのメッセージ",
    icon: "🌐",
    color: "#6c757d"
  }
})

// チャンネル別にフィルタリングされたメッセージリスト
const filteredChatList = computed(() => {
  const currentChannelId = currentChannel.value
  
  // 「すべて」チャンネル: 全メッセージを表示
  if (currentChannelId === -1) {
    return chatList
  }
  
  // 「その他」チャンネル: channelIDがnull/undefinedのメッセージを表示
  if (currentChannelId === -2) {
    return chatList.filter(message => {
      // 文字列メッセージ（古い形式）は「その他」に表示
      if (typeof message === 'string') {
        return true
      }
      // channelIDがnull/undefinedのメッセージ
      return message.channelID == null || message.channelID === undefined
    })
  }
  
  // 特定チャンネル: 該当するchannelIDのメッセージのみ表示
  return chatList.filter(message => {
    // 文字列メッセージ（古い形式）は表示しない
    if (typeof message === 'string') {
      return false
    }
    // channelIDが一致するメッセージのみ
    return message.channelID === currentChannelId
  })
})

// 詳細検索実行
const executeDetailedSearch = () => {
  console.log('詳細検索実行:', {
    keyword: searchKeyword.value,
    tags: searchTags.value,
    dateFrom: searchDateFrom.value,
    dateTo: searchDateTo.value,
    channel: searchChannel.value
  })
  // ここで実際の検索処理を実装
  searchDialog.value = false
}

// 検索条件をリセット
const resetSearchForm = () => {
  searchKeyword.value = ""
  searchTags.value = []
  searchDateFrom.value = ""
  searchDateTo.value = ""
  searchChannel.value = ""
}

<<<<<<< HEAD
=======
// 並び順に応じたリストを計算
const sortedChatList = computed(() => {
  return isNewestFirst.value ? [...chatList].reverse() : [...chatList]
})
>>>>>>> 76ca7b60


// チャンネルを切り替える
const switchChannel = (channelId) => {
  console.log('チャンネル切り替え:', channelId)
  if (currentChannel.value !== channelId) {
    currentChannel.value = channelId
  }
}

// サイドバーの開閉を切り替える
const toggleSidebar = () => {
  isSidebarOpen.value = !isSidebarOpen.value
}
// #endregion

// #region lifecycle
onMounted(async () => {
  // ユーザー名を設定
  userName.value = UserService.getUserNameValue()
  
  await loadInitialMessages()
  registerSocketEvent()
})
// #endregion

// #region browser event handler

// タグを選択（develop版から継承）
const toggleTag = (tag) => {
  const index = selectedTags.value.indexOf(tag)
  if (index === -1) {
    selectedTags.value.push(tag)
  } else {
    selectedTags.value.splice(index, 1)
  }
}

// 投稿メッセージをサーバに送信する（develop版のタグ機能を使用）
const onPublish = async () => {
  try {
    // 「すべて」「その他」チャンネルでは投稿不可
    if (currentChannel.value < 0) {
      alert('このチャンネルでは投稿できません。投稿するチャンネルを選択してください。')
      return
    }

    isUploading.value = true
    let imageUrl = null

    // 画像が選択されている場合はアップロード
    if (selectedImage.value) {
      imageUrl = await ImageService.uploadImage(selectedImage.value, userName.value)
    }

    const trimmedContent = inputText.value.trim()

    // バリデーション：トリム後が空の場合をチェック
    if (!trimmedContent || trimmedContent.length === 0) {
      if (!imageUrl) {
        return
      }
    }

    // 元の入力内容（空白含む）を送信
    if (trimmedContent || imageUrl) {
      // チャンネル別メッセージに追加
      const messageObj = {
        publisherName: userName.value,
        text: inputText.value,
        imageUrl: imageUrl,
        channelID: currentChannel.value, // 正の値のchannelIDのみ
        tags: selectedTags.value,
        expirationDate: expirationDate.value,
      }
      await ChatService.publish(messageObj)
      
      inputText.value = ""
      expirationDate.value = ""
      selectedTags.value = []
      resetFileInput()
    }
  } catch (error) {
    console.error('投稿に失敗しました:', error)
    alert('投稿に失敗しました。もう一度お試しください。')
  } finally {
    isUploading.value = false
  }
}

// 退室処理
const onExit = async () => {
  try {

    if (AuthService.isAuthenticated()) {
      await AuthService.signOut()
    }

    router.push('/')
  } catch (error) {
    console.error('退室処理でエラーが発生しました:', error)
    router.push('/')
  }
}

// 画像ファイル選択処理
const onImageSelect = (event) => {
  const file = event.target.files[0]
  if (!file) return

  selectedImage.value = file
}

// ファイル入力をリセット
const resetFileInput = () => {
  selectedImage.value = null
  if (fileInput.value) {
    fileInput.value.value = ''
  }
}
// #endregion

// #region socket event handler
// サーバから受信した投稿メッセージを画面上に表示する（develop版）
const onReceivePublish = (data) => {
  try {
    const messageObj = {
      publisherName: data.publisherName,
      text: data.text || data.message,
      userID: data.userID,
      channelID: data.channelID,
      tags: data.tags || data.tag || [],
      imageUrl: data.imageUrl || null,
      expirationDate: data.expirationDate || null,
      timestamp: data.timestamp
    }
    chatList.push(messageObj)
  } catch (error) {
    console.error('投稿メッセージ処理エラー:', error)
  }
}
// #endregion

// #region local methods
// 初期メッセージを取得してchatListに設定
const loadInitialMessages = async () => {
  try {
    const initialMessages = await ChatService.getInitialMessages()
    chatList.push(...initialMessages)
    console.log(chatList)
  } catch (error) {
    console.error('初期メッセージの読み込みに失敗しました:', error)
  }
}

// イベント登録をまとめる
const registerSocketEvent = () => {
  try {
    // 投稿イベントを受け取ったら実行
    ChatService.onPublish((data) => {
      onReceivePublish(data)
    })
  } catch (error) {
    console.error('イベント登録エラー:', error)
  }
}

// CtrlあるいはCommandキーとEnter同時押しで送信
const handleKeydownEnter = (e) => {
  if (e.ctrlKey || e.metaKey) {
    e.preventDefault()
    onPublish()
  }
}

// 選択されたチャンネルでフィルタリング
const filteredChatList = computed(() => {
  return chatList.filter(chat => chat.channelID === currentChannel.value);
});
</script>

<template>
  <div class="chat-app">
    <!-- サイドバー（ui_test版デザインを採用） -->
    <div class="sidebar" :class="{ 'sidebar-closed': !isSidebarOpen }">
      <div class="sidebar-header">
        <h3>チャンネル</h3>
        <button class="sidebar-toggle" @click="toggleSidebar">
          {{ isSidebarOpen ? '◀' : '▶' }}
        </button>
      </div>

      <div class="sidebar-content" v-if="isSidebarOpen">
        <div class="user-info">
          <div class="user-avatar">{{ userName ? userName.charAt(0).toUpperCase() : 'U' }}</div>
          <div class="user-name">{{ userName }}さん</div>
        </div>

        <div class="channel-list">
          <div v-for="channel in channels" :key="channel.id" class="channel-item"
            :class="{ 'active': currentChannel === channel.id }" @click="switchChannel(channel.id)">
            <span class="channel-icon">{{ channel.icon }}</span>
            <div class="channel-info">
              <div class="channel-name"># {{ channel.name }}</div>
              <div class="channel-desc">{{ channel.description }}</div>
            </div>
            <div class="channel-indicator" :style="{ backgroundColor: channel.color }"></div>
          </div>
        </div>
      </div>
    </div>

    <!-- メインコンテンツ（ui_test版デザインを採用） -->
    <div class="main-content" :class="{ 'main-content-full': !isSidebarOpen }">
      <div class="search-section">
        <div class="search-row">
          <v-combobox 
            label="ラベル検索" 
            :items="['California', 'Colorado', 'Florida', 'Georgia', 'Texas', 'Wyoming']"
            class="search-combobox"
          ></v-combobox>
          
          <!-- 詳細検索ダイアログ -->
          <v-dialog v-model="searchDialog" max-width="600">
            <template v-slot:activator="{ props: activatorProps }">
              <v-btn
                v-bind="activatorProps"
                color="primary"
                variant="outlined"
                class="search-detail-btn"
              >
                詳細検索
              </v-btn>
            </template>

            <template v-slot:default="{ isActive }">
              <v-card title="詳細検索">
                <v-card-text>
                  <!-- キーワード検索 -->
                  <!---<v-text-field-
                    v-model="searchKeyword"
                    label="キーワード"
                    placeholder="メッセージ内容を検索..."
                    class="mb-3" 
                  ></v-text-field> -->

                  <!-- タグ選択 -->
                  <!--<v-select
                    v-model="searchTags"
                    :items="availableTags"
                    label="タグ"
                    multiple
                    chips
                    closable-chips
                    class="mb-3"
                  ></v-select> -->

                  <!-- 期間選択 -->
                  <div class="date-range mb-3">
                    <v-text-field
                      v-model="searchDateFrom"
                      label="開始日"
                      type="date"
                      class="mr-2"
                    ></v-text-field>
                    <v-text-field
                      v-model="searchDateTo"
                      label="終了日"
                      type="date"
                    ></v-text-field>
                  </div>

                  <!-- チャンネル選択 -->
                  <v-select
                    v-model="searchChannel"
                    :items="channels"
                    item-title="name"
                    item-value="id"
                    label="チャンネル"
                    class="mb-3"
                  ></v-select>
                </v-card-text> 

                <v-card-actions>
                  <v-btn
                    text="リセット"
                    variant="outlined"
                    @click="resetSearchForm"
                  ></v-btn>
                  
                  <v-spacer></v-spacer>

                  <v-btn
                    text="キャンセル"
                    @click="isActive.value = false"
                  ></v-btn>
                  
                  <v-btn
                    text="検索"
                    color="primary"
                    @click="executeDetailedSearch"
                  ></v-btn>
                </v-card-actions>
              </v-card>
            </template>
          </v-dialog>
        </div>
      </div>
      
      <!--
      <div class="chat-header">
        <div class="current-channel">
          <span class="current-channel-icon">{{ getCurrentChannelInfo.icon }}</span>
          <h1 class="current-channel-name"># {{ getCurrentChannelInfo.name }}</h1>
          <span class="current-channel-desc">{{ getCurrentChannelInfo.description }}</span>
        </div>
      </div>
    -->

      <div class="chat-container">
        <!-- メッセージ表示エリア -->
        <div class="messages-area">
          <div v-if="filteredChatList.length === 0" class="no-messages">
            <p>{{ getCurrentChannelInfo.icon }} # {{ getCurrentChannelInfo.name }} チャンネルにはまだメッセージがありません</p>
            <p v-if="currentChannel >= 0">最初のメッセージを投稿してみましょう！</p>
          </div>
          <ul v-else class="message-list">
            <li class="chat-item" v-for="(chat, i) in filteredChatList" :key="i">
              <!-- 通常のメッセージ（文字列）の場合 -->
              <template v-if="typeof chat === 'string'">
                <template v-if="chat.includes(':')">
                  <span class="chat-publisher">{{ chat.substring(0, chat.indexOf(':') + 1) }}</span>
                  <span class="chat-content chat-message-display">{{ chat.substring(chat.indexOf(':') + 1) }}</span>
                </template>
                <template v-else>
                  <span class="chat-content chat-message-display">{{ chat }}</span>
                </template>
              </template>
              <!-- 画像付きメッセージ（オブジェクト）の場合 -->
              <template v-else>
                <div class="message-container">
                  <div class="message-header">
                    {{ chat.publisherName }}さん:
                  </div>
                  <div v-if="chat.text" class="message-text chat-message-display">
                    {{ chat.text }}
                  </div>
                  <div v-if="chat.imageUrl" class="message-image">
                    <img :src="chat.imageUrl" alt="アップロード画像" class="uploaded-image" />
                  </div>
                  <!-- タグ表示（develop版から継承） -->
                  <div v-if="chat.tags && chat.tags.length > 0" class="message-tags">
                    <span v-for="tag in chat.tags" :key="tag" class="tag-item">
                      {{ tag }}
                    </span>
                  </div>
                  <!-- 有効日表示 -->
                  <div v-if="chat.expirationDate" class="message-expiration">
                    有効日: {{ chat.expirationDate }}
                  </div>
                </div>
              </template>
            </li>
          </ul>
        </div>

        <!-- 入力エリア -->
        <div class="input-area">
          <p class="user-status">ログインユーザ：{{ userName }}さん</p>

          <!-- タグ選択（develop版から継承） -->
          <div class="tag-selection">
            <p>タグ選択:</p>
            <div class="tag-buttons">
              <button
                v-for="tag in availableTags"
                :key="tag"
                @click="toggleTag(tag)"
                :class="{ 'selected': selectedTags.includes(tag) }"
                class="tag-button"
                type="button"
              >
               {{ tag }}
              </button>
           </div>
            <div v-if="selectedTags.length > 0" class="selected-tags">
              選択中: {{ selectedTags.join(', ') }}
            </div>
          </div>

          <!-- 有効期間選択 -->
          <div class="expiration-section">
            <label class="expiration-label">
              有効期間を選択してください（オプション）:
              <input type="date" name="expiration" v-model="expirationDate" class="date-input"
                :min="new Date().toISOString().split('T')[0]" />
            </label>
          </div>

          <!-- チャンネル投稿制限メッセージ -->
          <div v-if="currentChannel < 0" class="channel-restriction-message">
            <p>💡 このチャンネルでは投稿できません。投稿するには具体的なチャンネル（引継ぎ、シフト、業務連絡）を選択してください。</p>
          </div>

          <!-- メッセージ入力 -->
          <textarea 
            :placeholder="currentChannel < 0 ? 'このチャンネルでは投稿できません' : `# ${getCurrentChannelInfo.name} に投稿...`" 
            rows="4" 
            class="area" 
            v-model="inputText"
            :disabled="currentChannel < 0"
            @keydown.enter="handleKeydownEnter">
          </textarea>

          <!-- 画像選択部分 -->
          <div class="image-section">
            <input ref="fileInput" type="file" accept="image/*" @change="onImageSelect" class="file-input" :disabled="currentChannel < 0" />
            <div v-if="selectedImage" class="selected-image-info">
              選択された画像: {{ selectedImage.name }}
            </div>
          </div>

          <!-- ボタングループ -->
          <div class="button-group">
            <button 
              class="button-normal button-primary" 
              @click="onPublish" 
              :disabled="isUploading || currentChannel < 0">
              {{ isUploading ? 'アップロード中...' : currentChannel < 0 ? '投稿不可' : '投稿' }}
            </button>
            <button type="button" class="button-normal button-exit" @click="onExit">
              退室する
            </button>
          </div>
        </div>
      </div>
    </div>
  </div>
</template>

<style scoped>
.chat-app {
  display: flex;
  height: 100vh;
  background-color: #f5f5f5;
  overflow: hidden; /* 全体のスクロールを無効 */
}

.sidebar {
  width: 280px;
  background-color: #2c3e50;
  color: white;
  transition: all 0.3s ease;
  display: flex;
  flex-direction: column;
  flex-shrink: 0;
}

.sidebar-closed {
  width: 60px;
}

/* メインコンテンツエリア */
.main-content {
  flex: 1;
  display: flex;
  flex-direction: column; /* 縦方向に配置 */
  transition: all 0.3s ease;
  height: 100vh; /* 高さを固定 */
  overflow: hidden; /* メインコンテンツ自体はスクロールしない */
}

.main-content-full {
  margin-left: 0;
}

.sidebar-header {
  padding: 16px;
  border-bottom: 1px solid #34495e;
  display: flex;
  justify-content: space-between;
  align-items: center;
}

.sidebar-header h3 {
  margin: 0;
  font-size: 18px;
}

.sidebar-toggle {
  background: none;
  border: none;
  color: white;
  cursor: pointer;
  font-size: 16px;
}

.sidebar-content {
  flex: 1;
  overflow-y: auto;
}

.user-info {
  padding: 16px;
  border-bottom: 1px solid #34495e;
  display: flex;
  align-items: center;
  gap: 12px;
}

.user-avatar {
  width: 40px;
  height: 40px;
  border-radius: 50%;
  background-color: #3498db;
  display: flex;
  align-items: center;
  justify-content: center;
  font-weight: bold;
  font-size: 18px;
}

.user-name {
  font-size: 16px;
  font-weight: 500;
}

.channel-list {
  padding: 8px 0;
}

.channel-item {
  padding: 12px 16px;
  cursor: pointer;
  transition: background-color 0.2s;
  display: flex;
  align-items: center;
  gap: 12px;
  position: relative;
}

.channel-item:hover {
  background-color: #34495e;
}

.channel-item.active {
  background-color: #3498db;
}

.channel-icon {
  font-size: 20px;
  width: 24px;
  text-align: center;
}

.channel-info {
  flex: 1;
}

.channel-name {
  font-weight: 500;
  font-size: 14px;
}

.channel-desc {
  font-size: 12px;
  opacity: 0.8;
  margin-top: 2px;
}

.channel-indicator {
  width: 4px;
  height: 100%;
  position: absolute;
  left: 0;
  top: 0;
  opacity: 0;
  transition: opacity 0.2s;
}

.channel-item.active .channel-indicator {
  opacity: 1;
}

.main-content {
  flex: 1;
  display: flex;
  flex-direction: column;
  transition: all 0.3s ease;
}

.main-content-full {
  margin-left: 0;
}

.chat-header {
  display: none;
}

.current-channel {
  display: flex;
  align-items: center;
  gap: 12px;
}

.current-channel-icon {
  font-size: 18px;
}

.current-channel-name {
  margin: 0;
  font-size: 18px;
  color: #2c3e50;
}

.current-channel-desc {
  color: #7f8c8d;
  font-size: 14px;
}

.chat-container {
  flex: 1;
  display: flex;
  flex-direction: column;
  background-color: white;
  min-height: 0;
}

.messages-area {
  flex: 1;
  overflow-y: auto;
  padding: 20px 24px;
}

.no-messages {
  text-align: center;
  color: #7f8c8d;
  padding: 40px 20px;
}

.message-list {
  list-style: none;
  padding: 0;
  margin: 0;
}

.input-area {
  padding: 12px 16px;
  border-top: 1px solid #e0e0e0;
  background-color: #fafafa;
  flex-shrink: 0;
}

.user-status {
  display: none;
}

.tag-section,
.expiration-section,
.image-section {
  margin-bottom: 8px;
}

.tag-buttons {
  display: flex;
  flex-wrap: wrap;
  gap: 6px;
  margin: 6px 0;
}

.tag-button {
  padding: 6px 12px;
  border: 1px solid #ddd;
  background-color: #fff;
  border-radius: 4px;
  cursor: pointer;
  font-size: 12px;
  transition: all 0.2s;
}

.tag-button:hover {
  background-color: #f0f0f0;
}

.tag-button.selected {
  background-color: #007bff;
  color: white;
  border-color: #007bff;
}

.selected-tags {
  font-size: 14px;
  color: #666;
  margin-top: 10px;
}

.expiration-section,
.image-section {
  margin-bottom: 8px;
}

.tag-select {
  margin-left: 8px;
  padding: 4px;
  border: 1px solid #ccc;
  border-radius: 4px;
}

.expiration-label {
  display: block;
  font-size: 13px;
  color: #333;
}

.date-input {
  margin-left: 8px;
  padding: 4px 8px;
  border: 1px solid #ccc;
  border-radius: 4px;
  font-size: 14px;
}

.area {
  width: 100%;
  border: 1px solid #ddd;
  border-radius: 8px;
  padding: 12px;
  font-size: 14px;
  resize: vertical;
  min-height: 100px;
  margin-bottom: 12px;
}

.file-input {
  padding: 3px;
  border: 1px solid #ccc;
  border-radius: 4px;
  font-size: 13px;
}

.selected-image-info {
  margin-top: 3px;
  font-size: 12px;
  color: #666;
}

.button-group {
  display: none;
}

.button-normal {
  padding: 8px 16px;
  border: 1px solid #ccc;
  border-radius: 4px;
  background-color: white;
  cursor: pointer;
  transition: background-color 0.2s;
}

.button-normal:hover {
  background-color: #f0f0f0;
}

.button-primary {
  background-color: #3498db;
  color: white;
  border-color: #3498db;
}

.button-primary:hover {
  background-color: #2980b9;
}

.button-exit {
  background-color: #e74c3c;
  color: white;
  border-color: #e74c3c;
}

.button-exit:hover {
  background-color: #c0392b;
}

.chat-item {
  display: flex;
  align-items: flex-start;
  margin-top: 16px;
}

.chat-publisher {
  flex-shrink: 0;
  margin-right: 5px;
  display: block;
  font-weight: bold;
  color: #2c3e50;
}

.chat-content {
  flex-grow: 1;
  min-width: 0;
  display: block;
}

.chat-message-display {
  white-space: pre-wrap;
  word-wrap: break-word;
  overflow-wrap: break-word;
}

.message-container {
  flex-grow: 1;
  min-width: 0;
  padding-left: 8px;
}

.message-header {
  font-weight: bold;
  margin-bottom: 4px;
  color: #2c3e50;
}

.message-text {
  margin-bottom: 8px;
}

.message-image {
  margin-top: 8px;
}

.uploaded-image {
  max-width: 300px;
  max-height: 200px;
  border-radius: 8px;
  border: 1px solid #ddd;
}

.message-tags {
  margin-top: 8px;
  display: flex;
  flex-wrap: wrap;
  gap: 4px;
}

.tag-item {
  background-color: #e9ecef;
  color: #495057;
  padding: 2px 8px;
  border-radius: 12px;
  font-size: 11px;
  border: 1px solid #dee2e6;
}
.search-section {
  padding: 8px 16px;
  background-color: white;
  border-bottom: 1px solid #e0e0e0;
  flex-shrink: 0;
}

.search-row {
  display: flex;
  align-items: center;
  gap: 16px;
}

.search-combobox {
  flex: 1;
  max-width: 400px;
}

.search-detail-btn {
  flex-shrink: 0;
}

.date-range {
  display: flex;
  gap: 12px;
}

.date-range .v-text-field {
  flex: 1;
}

.channel-restriction-message {
  margin-bottom: 12px;
  padding: 12px;
  background-color: #fff3cd;
  border: 1px solid #ffeaa7;
  border-radius: 4px;
  color: #856404;
}

.channel-restriction-message p {
  margin: 0;
  font-size: 14px;
}
.message-expiration {
  margin-top: 8px;
  font-size: 12px;
  color: #6c757d;
  font-style: italic;
}
</style><|MERGE_RESOLUTION|>--- conflicted
+++ resolved
@@ -1,1029 +1,1030 @@
-<script setup>
-import { ref, reactive, onMounted, computed } from "vue"
-import { useRouter } from 'vue-router'
-import ChatService from '../services/ChatService.js'
-import AuthService from '../services/AuthService.js'
-import ImageService from '../services/ImageService.js'
-import UserService from '../services/UserService.js'
-
-// #region global state
-const userName = ref("")
-const router = useRouter()
-// #endregion
-
-// #region reactive variable
-const inputText = ref("")
-const chatList = reactive([])
-const selectedImage = ref(null)
-const isUploading = ref(false)
-const fileInput = ref(null)
-const expirationDate = ref("")
-
-// タグ選択機能（develop版から継承）
-const selectedTags = ref([])
-
-// 詳細検索用の変数を追加
-const searchDialog = ref(false)
-const searchKeyword = ref("")
-const searchTags = ref([])
-const searchDateFrom = ref("")
-const searchDateTo = ref("")
-const searchChannel = ref("")
-
-// サイドバー・チャンネル機能（ui_test版デザインを採用、develop版のチャンネルIDに合わせる）
-const isSidebarOpen = ref(true)
-const channels = ref([
-  { id: -1, name: "すべて", description: "全てのメッセージ", icon: "🌐", color: "#6c757d" },
-  { id: -2, name: "その他", description: "分類されていないメッセージ", icon: "📝", color: "#6c757d" },
-  { id: 0, name: "引継ぎ", description: "引継ぎ事項", icon: "📋", color: "#28a745" },
-  { id: 1, name: "シフト", description: "シフト調整", icon: "📅", color: "#007bff" },
-  { id: 2, name: "業務連絡", description: "業務に関する連絡", icon: "📢", color: "#ffc107" }
-])
-
-// 利用可能なタグリスト（develop版から継承）
-const availableTags = ref([
-  'お知らせ',
-  '出欠',
-  '生徒名',
-  '担当教師名',
-  '★',
-  '★★',
-  '★★★'
-])
-const currentChannel = ref(-1) // デフォルトは「すべて」チャンネル
-
-
-// 現在のチャンネル情報を取得
-const getCurrentChannelInfo = computed(() => {
-  return channels.value.find(ch => ch.id === currentChannel.value) || {
-    id: -1,
-    name: "すべて",
-    description: "全てのメッセージ",
-    icon: "🌐",
-    color: "#6c757d"
-  }
-})
-
-// チャンネル別にフィルタリングされたメッセージリスト
-const filteredChatList = computed(() => {
-  const currentChannelId = currentChannel.value
-  
-  // 「すべて」チャンネル: 全メッセージを表示
-  if (currentChannelId === -1) {
-    return chatList
-  }
-  
-  // 「その他」チャンネル: channelIDがnull/undefinedのメッセージを表示
-  if (currentChannelId === -2) {
-    return chatList.filter(message => {
-      // 文字列メッセージ（古い形式）は「その他」に表示
-      if (typeof message === 'string') {
-        return true
-      }
-      // channelIDがnull/undefinedのメッセージ
-      return message.channelID == null || message.channelID === undefined
-    })
-  }
-  
-  // 特定チャンネル: 該当するchannelIDのメッセージのみ表示
-  return chatList.filter(message => {
-    // 文字列メッセージ（古い形式）は表示しない
-    if (typeof message === 'string') {
-      return false
-    }
-    // channelIDが一致するメッセージのみ
-    return message.channelID === currentChannelId
-  })
-})
-
-// 詳細検索実行
-const executeDetailedSearch = () => {
-  console.log('詳細検索実行:', {
-    keyword: searchKeyword.value,
-    tags: searchTags.value,
-    dateFrom: searchDateFrom.value,
-    dateTo: searchDateTo.value,
-    channel: searchChannel.value
-  })
-  // ここで実際の検索処理を実装
-  searchDialog.value = false
-}
-
-// 検索条件をリセット
-const resetSearchForm = () => {
-  searchKeyword.value = ""
-  searchTags.value = []
-  searchDateFrom.value = ""
-  searchDateTo.value = ""
-  searchChannel.value = ""
-}
-
-<<<<<<< HEAD
-=======
-// 並び順に応じたリストを計算
-const sortedChatList = computed(() => {
-  return isNewestFirst.value ? [...chatList].reverse() : [...chatList]
-})
->>>>>>> 76ca7b60
-
-
-// チャンネルを切り替える
-const switchChannel = (channelId) => {
-  console.log('チャンネル切り替え:', channelId)
-  if (currentChannel.value !== channelId) {
-    currentChannel.value = channelId
-  }
-}
-
-// サイドバーの開閉を切り替える
-const toggleSidebar = () => {
-  isSidebarOpen.value = !isSidebarOpen.value
-}
-// #endregion
-
-// #region lifecycle
-onMounted(async () => {
-  // ユーザー名を設定
-  userName.value = UserService.getUserNameValue()
-  
-  await loadInitialMessages()
-  registerSocketEvent()
-})
-// #endregion
-
-// #region browser event handler
-
-// タグを選択（develop版から継承）
-const toggleTag = (tag) => {
-  const index = selectedTags.value.indexOf(tag)
-  if (index === -1) {
-    selectedTags.value.push(tag)
-  } else {
-    selectedTags.value.splice(index, 1)
-  }
-}
-
-// 投稿メッセージをサーバに送信する（develop版のタグ機能を使用）
-const onPublish = async () => {
-  try {
-    // 「すべて」「その他」チャンネルでは投稿不可
-    if (currentChannel.value < 0) {
-      alert('このチャンネルでは投稿できません。投稿するチャンネルを選択してください。')
-      return
-    }
-
-    isUploading.value = true
-    let imageUrl = null
-
-    // 画像が選択されている場合はアップロード
-    if (selectedImage.value) {
-      imageUrl = await ImageService.uploadImage(selectedImage.value, userName.value)
-    }
-
-    const trimmedContent = inputText.value.trim()
-
-    // バリデーション：トリム後が空の場合をチェック
-    if (!trimmedContent || trimmedContent.length === 0) {
-      if (!imageUrl) {
-        return
-      }
-    }
-
-    // 元の入力内容（空白含む）を送信
-    if (trimmedContent || imageUrl) {
-      // チャンネル別メッセージに追加
-      const messageObj = {
-        publisherName: userName.value,
-        text: inputText.value,
-        imageUrl: imageUrl,
-        channelID: currentChannel.value, // 正の値のchannelIDのみ
-        tags: selectedTags.value,
-        expirationDate: expirationDate.value,
-      }
-      await ChatService.publish(messageObj)
-      
-      inputText.value = ""
-      expirationDate.value = ""
-      selectedTags.value = []
-      resetFileInput()
-    }
-  } catch (error) {
-    console.error('投稿に失敗しました:', error)
-    alert('投稿に失敗しました。もう一度お試しください。')
-  } finally {
-    isUploading.value = false
-  }
-}
-
-// 退室処理
-const onExit = async () => {
-  try {
-
-    if (AuthService.isAuthenticated()) {
-      await AuthService.signOut()
-    }
-
-    router.push('/')
-  } catch (error) {
-    console.error('退室処理でエラーが発生しました:', error)
-    router.push('/')
-  }
-}
-
-// 画像ファイル選択処理
-const onImageSelect = (event) => {
-  const file = event.target.files[0]
-  if (!file) return
-
-  selectedImage.value = file
-}
-
-// ファイル入力をリセット
-const resetFileInput = () => {
-  selectedImage.value = null
-  if (fileInput.value) {
-    fileInput.value.value = ''
-  }
-}
-// #endregion
-
-// #region socket event handler
-// サーバから受信した投稿メッセージを画面上に表示する（develop版）
-const onReceivePublish = (data) => {
-  try {
-    const messageObj = {
-      publisherName: data.publisherName,
-      text: data.text || data.message,
-      userID: data.userID,
-      channelID: data.channelID,
-      tags: data.tags || data.tag || [],
-      imageUrl: data.imageUrl || null,
-      expirationDate: data.expirationDate || null,
-      timestamp: data.timestamp
-    }
-    chatList.push(messageObj)
-  } catch (error) {
-    console.error('投稿メッセージ処理エラー:', error)
-  }
-}
-// #endregion
-
-// #region local methods
-// 初期メッセージを取得してchatListに設定
-const loadInitialMessages = async () => {
-  try {
-    const initialMessages = await ChatService.getInitialMessages()
-    chatList.push(...initialMessages)
-    console.log(chatList)
-  } catch (error) {
-    console.error('初期メッセージの読み込みに失敗しました:', error)
-  }
-}
-
-// イベント登録をまとめる
-const registerSocketEvent = () => {
-  try {
-    // 投稿イベントを受け取ったら実行
-    ChatService.onPublish((data) => {
-      onReceivePublish(data)
-    })
-  } catch (error) {
-    console.error('イベント登録エラー:', error)
-  }
-}
-
-// CtrlあるいはCommandキーとEnter同時押しで送信
-const handleKeydownEnter = (e) => {
-  if (e.ctrlKey || e.metaKey) {
-    e.preventDefault()
-    onPublish()
-  }
-}
-
-// 選択されたチャンネルでフィルタリング
-const filteredChatList = computed(() => {
-  return chatList.filter(chat => chat.channelID === currentChannel.value);
-});
-</script>
-
-<template>
-  <div class="chat-app">
-    <!-- サイドバー（ui_test版デザインを採用） -->
-    <div class="sidebar" :class="{ 'sidebar-closed': !isSidebarOpen }">
-      <div class="sidebar-header">
-        <h3>チャンネル</h3>
-        <button class="sidebar-toggle" @click="toggleSidebar">
-          {{ isSidebarOpen ? '◀' : '▶' }}
-        </button>
-      </div>
-
-      <div class="sidebar-content" v-if="isSidebarOpen">
-        <div class="user-info">
-          <div class="user-avatar">{{ userName ? userName.charAt(0).toUpperCase() : 'U' }}</div>
-          <div class="user-name">{{ userName }}さん</div>
-        </div>
-
-        <div class="channel-list">
-          <div v-for="channel in channels" :key="channel.id" class="channel-item"
-            :class="{ 'active': currentChannel === channel.id }" @click="switchChannel(channel.id)">
-            <span class="channel-icon">{{ channel.icon }}</span>
-            <div class="channel-info">
-              <div class="channel-name"># {{ channel.name }}</div>
-              <div class="channel-desc">{{ channel.description }}</div>
-            </div>
-            <div class="channel-indicator" :style="{ backgroundColor: channel.color }"></div>
-          </div>
-        </div>
-      </div>
-    </div>
-
-    <!-- メインコンテンツ（ui_test版デザインを採用） -->
-    <div class="main-content" :class="{ 'main-content-full': !isSidebarOpen }">
-      <div class="search-section">
-        <div class="search-row">
-          <v-combobox 
-            label="ラベル検索" 
-            :items="['California', 'Colorado', 'Florida', 'Georgia', 'Texas', 'Wyoming']"
-            class="search-combobox"
-          ></v-combobox>
-          
-          <!-- 詳細検索ダイアログ -->
-          <v-dialog v-model="searchDialog" max-width="600">
-            <template v-slot:activator="{ props: activatorProps }">
-              <v-btn
-                v-bind="activatorProps"
-                color="primary"
-                variant="outlined"
-                class="search-detail-btn"
-              >
-                詳細検索
-              </v-btn>
-            </template>
-
-            <template v-slot:default="{ isActive }">
-              <v-card title="詳細検索">
-                <v-card-text>
-                  <!-- キーワード検索 -->
-                  <!---<v-text-field-
-                    v-model="searchKeyword"
-                    label="キーワード"
-                    placeholder="メッセージ内容を検索..."
-                    class="mb-3" 
-                  ></v-text-field> -->
-
-                  <!-- タグ選択 -->
-                  <!--<v-select
-                    v-model="searchTags"
-                    :items="availableTags"
-                    label="タグ"
-                    multiple
-                    chips
-                    closable-chips
-                    class="mb-3"
-                  ></v-select> -->
-
-                  <!-- 期間選択 -->
-                  <div class="date-range mb-3">
-                    <v-text-field
-                      v-model="searchDateFrom"
-                      label="開始日"
-                      type="date"
-                      class="mr-2"
-                    ></v-text-field>
-                    <v-text-field
-                      v-model="searchDateTo"
-                      label="終了日"
-                      type="date"
-                    ></v-text-field>
-                  </div>
-
-                  <!-- チャンネル選択 -->
-                  <v-select
-                    v-model="searchChannel"
-                    :items="channels"
-                    item-title="name"
-                    item-value="id"
-                    label="チャンネル"
-                    class="mb-3"
-                  ></v-select>
-                </v-card-text> 
-
-                <v-card-actions>
-                  <v-btn
-                    text="リセット"
-                    variant="outlined"
-                    @click="resetSearchForm"
-                  ></v-btn>
-                  
-                  <v-spacer></v-spacer>
-
-                  <v-btn
-                    text="キャンセル"
-                    @click="isActive.value = false"
-                  ></v-btn>
-                  
-                  <v-btn
-                    text="検索"
-                    color="primary"
-                    @click="executeDetailedSearch"
-                  ></v-btn>
-                </v-card-actions>
-              </v-card>
-            </template>
-          </v-dialog>
-        </div>
-      </div>
-      
-      <!--
-      <div class="chat-header">
-        <div class="current-channel">
-          <span class="current-channel-icon">{{ getCurrentChannelInfo.icon }}</span>
-          <h1 class="current-channel-name"># {{ getCurrentChannelInfo.name }}</h1>
-          <span class="current-channel-desc">{{ getCurrentChannelInfo.description }}</span>
-        </div>
-      </div>
-    -->
-
-      <div class="chat-container">
-        <!-- メッセージ表示エリア -->
-        <div class="messages-area">
-          <div v-if="filteredChatList.length === 0" class="no-messages">
-            <p>{{ getCurrentChannelInfo.icon }} # {{ getCurrentChannelInfo.name }} チャンネルにはまだメッセージがありません</p>
-            <p v-if="currentChannel >= 0">最初のメッセージを投稿してみましょう！</p>
-          </div>
-          <ul v-else class="message-list">
-            <li class="chat-item" v-for="(chat, i) in filteredChatList" :key="i">
-              <!-- 通常のメッセージ（文字列）の場合 -->
-              <template v-if="typeof chat === 'string'">
-                <template v-if="chat.includes(':')">
-                  <span class="chat-publisher">{{ chat.substring(0, chat.indexOf(':') + 1) }}</span>
-                  <span class="chat-content chat-message-display">{{ chat.substring(chat.indexOf(':') + 1) }}</span>
-                </template>
-                <template v-else>
-                  <span class="chat-content chat-message-display">{{ chat }}</span>
-                </template>
-              </template>
-              <!-- 画像付きメッセージ（オブジェクト）の場合 -->
-              <template v-else>
-                <div class="message-container">
-                  <div class="message-header">
-                    {{ chat.publisherName }}さん:
-                  </div>
-                  <div v-if="chat.text" class="message-text chat-message-display">
-                    {{ chat.text }}
-                  </div>
-                  <div v-if="chat.imageUrl" class="message-image">
-                    <img :src="chat.imageUrl" alt="アップロード画像" class="uploaded-image" />
-                  </div>
-                  <!-- タグ表示（develop版から継承） -->
-                  <div v-if="chat.tags && chat.tags.length > 0" class="message-tags">
-                    <span v-for="tag in chat.tags" :key="tag" class="tag-item">
-                      {{ tag }}
-                    </span>
-                  </div>
-                  <!-- 有効日表示 -->
-                  <div v-if="chat.expirationDate" class="message-expiration">
-                    有効日: {{ chat.expirationDate }}
-                  </div>
-                </div>
-              </template>
-            </li>
-          </ul>
-        </div>
-
-        <!-- 入力エリア -->
-        <div class="input-area">
-          <p class="user-status">ログインユーザ：{{ userName }}さん</p>
-
-          <!-- タグ選択（develop版から継承） -->
-          <div class="tag-selection">
-            <p>タグ選択:</p>
-            <div class="tag-buttons">
-              <button
-                v-for="tag in availableTags"
-                :key="tag"
-                @click="toggleTag(tag)"
-                :class="{ 'selected': selectedTags.includes(tag) }"
-                class="tag-button"
-                type="button"
-              >
-               {{ tag }}
-              </button>
-           </div>
-            <div v-if="selectedTags.length > 0" class="selected-tags">
-              選択中: {{ selectedTags.join(', ') }}
-            </div>
-          </div>
-
-          <!-- 有効期間選択 -->
-          <div class="expiration-section">
-            <label class="expiration-label">
-              有効期間を選択してください（オプション）:
-              <input type="date" name="expiration" v-model="expirationDate" class="date-input"
-                :min="new Date().toISOString().split('T')[0]" />
-            </label>
-          </div>
-
-          <!-- チャンネル投稿制限メッセージ -->
-          <div v-if="currentChannel < 0" class="channel-restriction-message">
-            <p>💡 このチャンネルでは投稿できません。投稿するには具体的なチャンネル（引継ぎ、シフト、業務連絡）を選択してください。</p>
-          </div>
-
-          <!-- メッセージ入力 -->
-          <textarea 
-            :placeholder="currentChannel < 0 ? 'このチャンネルでは投稿できません' : `# ${getCurrentChannelInfo.name} に投稿...`" 
-            rows="4" 
-            class="area" 
-            v-model="inputText"
-            :disabled="currentChannel < 0"
-            @keydown.enter="handleKeydownEnter">
-          </textarea>
-
-          <!-- 画像選択部分 -->
-          <div class="image-section">
-            <input ref="fileInput" type="file" accept="image/*" @change="onImageSelect" class="file-input" :disabled="currentChannel < 0" />
-            <div v-if="selectedImage" class="selected-image-info">
-              選択された画像: {{ selectedImage.name }}
-            </div>
-          </div>
-
-          <!-- ボタングループ -->
-          <div class="button-group">
-            <button 
-              class="button-normal button-primary" 
-              @click="onPublish" 
-              :disabled="isUploading || currentChannel < 0">
-              {{ isUploading ? 'アップロード中...' : currentChannel < 0 ? '投稿不可' : '投稿' }}
-            </button>
-            <button type="button" class="button-normal button-exit" @click="onExit">
-              退室する
-            </button>
-          </div>
-        </div>
-      </div>
-    </div>
-  </div>
-</template>
-
-<style scoped>
-.chat-app {
-  display: flex;
-  height: 100vh;
-  background-color: #f5f5f5;
-  overflow: hidden; /* 全体のスクロールを無効 */
-}
-
-.sidebar {
-  width: 280px;
-  background-color: #2c3e50;
-  color: white;
-  transition: all 0.3s ease;
-  display: flex;
-  flex-direction: column;
-  flex-shrink: 0;
-}
-
-.sidebar-closed {
-  width: 60px;
-}
-
-/* メインコンテンツエリア */
-.main-content {
-  flex: 1;
-  display: flex;
-  flex-direction: column; /* 縦方向に配置 */
-  transition: all 0.3s ease;
-  height: 100vh; /* 高さを固定 */
-  overflow: hidden; /* メインコンテンツ自体はスクロールしない */
-}
-
-.main-content-full {
-  margin-left: 0;
-}
-
-.sidebar-header {
-  padding: 16px;
-  border-bottom: 1px solid #34495e;
-  display: flex;
-  justify-content: space-between;
-  align-items: center;
-}
-
-.sidebar-header h3 {
-  margin: 0;
-  font-size: 18px;
-}
-
-.sidebar-toggle {
-  background: none;
-  border: none;
-  color: white;
-  cursor: pointer;
-  font-size: 16px;
-}
-
-.sidebar-content {
-  flex: 1;
-  overflow-y: auto;
-}
-
-.user-info {
-  padding: 16px;
-  border-bottom: 1px solid #34495e;
-  display: flex;
-  align-items: center;
-  gap: 12px;
-}
-
-.user-avatar {
-  width: 40px;
-  height: 40px;
-  border-radius: 50%;
-  background-color: #3498db;
-  display: flex;
-  align-items: center;
-  justify-content: center;
-  font-weight: bold;
-  font-size: 18px;
-}
-
-.user-name {
-  font-size: 16px;
-  font-weight: 500;
-}
-
-.channel-list {
-  padding: 8px 0;
-}
-
-.channel-item {
-  padding: 12px 16px;
-  cursor: pointer;
-  transition: background-color 0.2s;
-  display: flex;
-  align-items: center;
-  gap: 12px;
-  position: relative;
-}
-
-.channel-item:hover {
-  background-color: #34495e;
-}
-
-.channel-item.active {
-  background-color: #3498db;
-}
-
-.channel-icon {
-  font-size: 20px;
-  width: 24px;
-  text-align: center;
-}
-
-.channel-info {
-  flex: 1;
-}
-
-.channel-name {
-  font-weight: 500;
-  font-size: 14px;
-}
-
-.channel-desc {
-  font-size: 12px;
-  opacity: 0.8;
-  margin-top: 2px;
-}
-
-.channel-indicator {
-  width: 4px;
-  height: 100%;
-  position: absolute;
-  left: 0;
-  top: 0;
-  opacity: 0;
-  transition: opacity 0.2s;
-}
-
-.channel-item.active .channel-indicator {
-  opacity: 1;
-}
-
-.main-content {
-  flex: 1;
-  display: flex;
-  flex-direction: column;
-  transition: all 0.3s ease;
-}
-
-.main-content-full {
-  margin-left: 0;
-}
-
-.chat-header {
-  display: none;
-}
-
-.current-channel {
-  display: flex;
-  align-items: center;
-  gap: 12px;
-}
-
-.current-channel-icon {
-  font-size: 18px;
-}
-
-.current-channel-name {
-  margin: 0;
-  font-size: 18px;
-  color: #2c3e50;
-}
-
-.current-channel-desc {
-  color: #7f8c8d;
-  font-size: 14px;
-}
-
-.chat-container {
-  flex: 1;
-  display: flex;
-  flex-direction: column;
-  background-color: white;
-  min-height: 0;
-}
-
-.messages-area {
-  flex: 1;
-  overflow-y: auto;
-  padding: 20px 24px;
-}
-
-.no-messages {
-  text-align: center;
-  color: #7f8c8d;
-  padding: 40px 20px;
-}
-
-.message-list {
-  list-style: none;
-  padding: 0;
-  margin: 0;
-}
-
-.input-area {
-  padding: 12px 16px;
-  border-top: 1px solid #e0e0e0;
-  background-color: #fafafa;
-  flex-shrink: 0;
-}
-
-.user-status {
-  display: none;
-}
-
-.tag-section,
-.expiration-section,
-.image-section {
-  margin-bottom: 8px;
-}
-
-.tag-buttons {
-  display: flex;
-  flex-wrap: wrap;
-  gap: 6px;
-  margin: 6px 0;
-}
-
-.tag-button {
-  padding: 6px 12px;
-  border: 1px solid #ddd;
-  background-color: #fff;
-  border-radius: 4px;
-  cursor: pointer;
-  font-size: 12px;
-  transition: all 0.2s;
-}
-
-.tag-button:hover {
-  background-color: #f0f0f0;
-}
-
-.tag-button.selected {
-  background-color: #007bff;
-  color: white;
-  border-color: #007bff;
-}
-
-.selected-tags {
-  font-size: 14px;
-  color: #666;
-  margin-top: 10px;
-}
-
-.expiration-section,
-.image-section {
-  margin-bottom: 8px;
-}
-
-.tag-select {
-  margin-left: 8px;
-  padding: 4px;
-  border: 1px solid #ccc;
-  border-radius: 4px;
-}
-
-.expiration-label {
-  display: block;
-  font-size: 13px;
-  color: #333;
-}
-
-.date-input {
-  margin-left: 8px;
-  padding: 4px 8px;
-  border: 1px solid #ccc;
-  border-radius: 4px;
-  font-size: 14px;
-}
-
-.area {
-  width: 100%;
-  border: 1px solid #ddd;
-  border-radius: 8px;
-  padding: 12px;
-  font-size: 14px;
-  resize: vertical;
-  min-height: 100px;
-  margin-bottom: 12px;
-}
-
-.file-input {
-  padding: 3px;
-  border: 1px solid #ccc;
-  border-radius: 4px;
-  font-size: 13px;
-}
-
-.selected-image-info {
-  margin-top: 3px;
-  font-size: 12px;
-  color: #666;
-}
-
-.button-group {
-  display: none;
-}
-
-.button-normal {
-  padding: 8px 16px;
-  border: 1px solid #ccc;
-  border-radius: 4px;
-  background-color: white;
-  cursor: pointer;
-  transition: background-color 0.2s;
-}
-
-.button-normal:hover {
-  background-color: #f0f0f0;
-}
-
-.button-primary {
-  background-color: #3498db;
-  color: white;
-  border-color: #3498db;
-}
-
-.button-primary:hover {
-  background-color: #2980b9;
-}
-
-.button-exit {
-  background-color: #e74c3c;
-  color: white;
-  border-color: #e74c3c;
-}
-
-.button-exit:hover {
-  background-color: #c0392b;
-}
-
-.chat-item {
-  display: flex;
-  align-items: flex-start;
-  margin-top: 16px;
-}
-
-.chat-publisher {
-  flex-shrink: 0;
-  margin-right: 5px;
-  display: block;
-  font-weight: bold;
-  color: #2c3e50;
-}
-
-.chat-content {
-  flex-grow: 1;
-  min-width: 0;
-  display: block;
-}
-
-.chat-message-display {
-  white-space: pre-wrap;
-  word-wrap: break-word;
-  overflow-wrap: break-word;
-}
-
-.message-container {
-  flex-grow: 1;
-  min-width: 0;
-  padding-left: 8px;
-}
-
-.message-header {
-  font-weight: bold;
-  margin-bottom: 4px;
-  color: #2c3e50;
-}
-
-.message-text {
-  margin-bottom: 8px;
-}
-
-.message-image {
-  margin-top: 8px;
-}
-
-.uploaded-image {
-  max-width: 300px;
-  max-height: 200px;
-  border-radius: 8px;
-  border: 1px solid #ddd;
-}
-
-.message-tags {
-  margin-top: 8px;
-  display: flex;
-  flex-wrap: wrap;
-  gap: 4px;
-}
-
-.tag-item {
-  background-color: #e9ecef;
-  color: #495057;
-  padding: 2px 8px;
-  border-radius: 12px;
-  font-size: 11px;
-  border: 1px solid #dee2e6;
-}
-.search-section {
-  padding: 8px 16px;
-  background-color: white;
-  border-bottom: 1px solid #e0e0e0;
-  flex-shrink: 0;
-}
-
-.search-row {
-  display: flex;
-  align-items: center;
-  gap: 16px;
-}
-
-.search-combobox {
-  flex: 1;
-  max-width: 400px;
-}
-
-.search-detail-btn {
-  flex-shrink: 0;
-}
-
-.date-range {
-  display: flex;
-  gap: 12px;
-}
-
-.date-range .v-text-field {
-  flex: 1;
-}
-
-.channel-restriction-message {
-  margin-bottom: 12px;
-  padding: 12px;
-  background-color: #fff3cd;
-  border: 1px solid #ffeaa7;
-  border-radius: 4px;
-  color: #856404;
-}
-
-.channel-restriction-message p {
-  margin: 0;
-  font-size: 14px;
-}
-.message-expiration {
-  margin-top: 8px;
-  font-size: 12px;
-  color: #6c757d;
-  font-style: italic;
-}
+<script setup>
+import { ref, reactive, onMounted, computed } from "vue"
+import { useRouter } from 'vue-router'
+import ChatService from '../services/ChatService.js'
+import AuthService from '../services/AuthService.js'
+import ImageService from '../services/ImageService.js'
+import UserService from '../services/UserService.js'
+
+// #region global state
+const userName = ref("")
+const router = useRouter()
+// #endregion
+
+// #region reactive variable
+const inputText = ref("")
+const chatList = reactive([])
+const selectedImage = ref(null)
+const isUploading = ref(false)
+const fileInput = ref(null)
+const expirationDate = ref("")
+
+// タグ選択機能（develop版から継承）
+const selectedTags = ref([])
+
+// 詳細検索用の変数を追加
+const searchDialog = ref(false)
+const searchKeyword = ref("")
+const searchTags = ref([])
+const searchDateFrom = ref("")
+const searchDateTo = ref("")
+const searchChannel = ref("")
+
+// サイドバー・チャンネル機能（ui_test版デザインを採用、develop版のチャンネルIDに合わせる）
+const isSidebarOpen = ref(true)
+const channels = ref([
+  { id: -1, name: "すべて", description: "全てのメッセージ", icon: "🌐", color: "#6c757d" },
+  { id: -2, name: "その他", description: "分類されていないメッセージ", icon: "📝", color: "#6c757d" },
+  { id: 0, name: "引継ぎ", description: "引継ぎ事項", icon: "📋", color: "#28a745" },
+  { id: 1, name: "シフト", description: "シフト調整", icon: "📅", color: "#007bff" },
+  { id: 2, name: "業務連絡", description: "業務に関する連絡", icon: "📢", color: "#ffc107" }
+])
+
+// 利用可能なタグリスト（develop版から継承）
+const availableTags = ref([
+  'お知らせ',
+  '出欠',
+  '生徒名',
+  '担当教師名',
+  '★',
+  '★★',
+  '★★★'
+])
+const currentChannel = ref(-1) // デフォルトは「すべて」チャンネル
+
+
+// 現在のチャンネル情報を取得
+const getCurrentChannelInfo = computed(() => {
+  return channels.value.find(ch => ch.id === currentChannel.value) || {
+    id: -1,
+    name: "すべて",
+    description: "全てのメッセージ",
+    icon: "🌐",
+    color: "#6c757d"
+  }
+})
+
+// チャンネル別にフィルタリングされたメッセージリスト
+const filteredChatList = computed(() => {
+  const currentChannelId = currentChannel.value
+  
+  // 「すべて」チャンネル: 全メッセージを表示
+  if (currentChannelId === -1) {
+    return chatList
+  }
+  
+  // 「その他」チャンネル: channelIDがnull/undefinedのメッセージを表示
+  if (currentChannelId === -2) {
+    return chatList.filter(message => {
+      // 文字列メッセージ（古い形式）は「その他」に表示
+      if (typeof message === 'string') {
+        return true
+      }
+      // channelIDがnull/undefinedのメッセージ
+      return message.channelID == null || message.channelID === undefined
+    })
+  }
+  
+  // 特定チャンネル: 該当するchannelIDのメッセージのみ表示
+  return chatList.filter(message => {
+    // 文字列メッセージ（古い形式）は表示しない
+    if (typeof message === 'string') {
+      return false
+    }
+    // channelIDが一致するメッセージのみ
+    return message.channelID === currentChannelId
+  })
+})
+
+// 詳細検索実行
+const executeDetailedSearch = () => {
+  console.log('詳細検索実行:', {
+    keyword: searchKeyword.value,
+    tags: searchTags.value,
+    dateFrom: searchDateFrom.value,
+    dateTo: searchDateTo.value,
+    channel: searchChannel.value
+  })
+  // ここで実際の検索処理を実装
+  searchDialog.value = false
+}
+
+// 検索条件をリセット
+const resetSearchForm = () => {
+  searchKeyword.value = ""
+  searchTags.value = []
+  searchDateFrom.value = ""
+  searchDateTo.value = ""
+  searchChannel.value = ""
+}
+
+// 並び順に応じたリストを計算
+const sortedChatList = computed(() => {
+  return isNewestFirst.value ? [...chatList].reverse() : [...chatList]
+})
+
+// 並び順を切り替える
+const toggleSortOrder = () => {
+  isNewestFirst.value = !isNewestFirst.value
+}
+
+// チャンネルを切り替える
+const switchChannel = (channelId) => {
+  console.log('チャンネル切り替え:', channelId)
+  if (currentChannel.value !== channelId) {
+    currentChannel.value = channelId
+  }
+}
+
+// サイドバーの開閉を切り替える
+const toggleSidebar = () => {
+  isSidebarOpen.value = !isSidebarOpen.value
+}
+// #endregion
+
+// #region lifecycle
+onMounted(async () => {
+  // ユーザー名を設定
+  userName.value = UserService.getUserNameValue()
+  
+  await loadInitialMessages()
+  registerSocketEvent()
+})
+// #endregion
+
+// #region browser event handler
+
+// タグを選択（develop版から継承）
+const toggleTag = (tag) => {
+  const index = selectedTags.value.indexOf(tag)
+  if (index === -1) {
+    selectedTags.value.push(tag)
+  } else {
+    selectedTags.value.splice(index, 1)
+  }
+}
+
+// 投稿メッセージをサーバに送信する（develop版のタグ機能を使用）
+const onPublish = async () => {
+  try {
+    // 「すべて」「その他」チャンネルでは投稿不可
+    if (currentChannel.value < 0) {
+      alert('このチャンネルでは投稿できません。投稿するチャンネルを選択してください。')
+      return
+    }
+
+    isUploading.value = true
+    let imageUrl = null
+
+    // 画像が選択されている場合はアップロード
+    if (selectedImage.value) {
+      imageUrl = await ImageService.uploadImage(selectedImage.value, userName.value)
+    }
+
+    const trimmedContent = inputText.value.trim()
+
+    // バリデーション：トリム後が空の場合をチェック
+    if (!trimmedContent || trimmedContent.length === 0) {
+      if (!imageUrl) {
+        return
+      }
+    }
+
+    // 元の入力内容（空白含む）を送信
+    if (trimmedContent || imageUrl) {
+      // チャンネル別メッセージに追加
+      const messageObj = {
+        publisherName: userName.value,
+        text: inputText.value,
+        imageUrl: imageUrl,
+        channelID: currentChannel.value, // 正の値のchannelIDのみ
+        tags: selectedTags.value,
+        expirationDate: expirationDate.value,
+      }
+      await ChatService.publish(messageObj)
+      
+      inputText.value = ""
+      expirationDate.value = ""
+      selectedTags.value = []
+      resetFileInput()
+    }
+  } catch (error) {
+    console.error('投稿に失敗しました:', error)
+    alert('投稿に失敗しました。もう一度お試しください。')
+  } finally {
+    isUploading.value = false
+  }
+}
+
+// 退室処理
+const onExit = async () => {
+  try {
+
+    if (AuthService.isAuthenticated()) {
+      await AuthService.signOut()
+    }
+
+    router.push('/')
+  } catch (error) {
+    console.error('退室処理でエラーが発生しました:', error)
+    router.push('/')
+  }
+}
+
+// 画像ファイル選択処理
+const onImageSelect = (event) => {
+  const file = event.target.files[0]
+  if (!file) return
+
+  selectedImage.value = file
+}
+
+// ファイル入力をリセット
+const resetFileInput = () => {
+  selectedImage.value = null
+  if (fileInput.value) {
+    fileInput.value.value = ''
+  }
+}
+// #endregion
+
+// #region socket event handler
+// サーバから受信した投稿メッセージを画面上に表示する（develop版）
+const onReceivePublish = (data) => {
+  try {
+    const messageObj = {
+      publisherName: data.publisherName,
+      text: data.text || data.message,
+      userID: data.userID,
+      channelID: data.channelID,
+      tags: data.tags || data.tag || [],
+      imageUrl: data.imageUrl || null,
+      expirationDate: data.expirationDate || null,
+      timestamp: data.timestamp
+    }
+    chatList.push(messageObj)
+  } catch (error) {
+    console.error('投稿メッセージ処理エラー:', error)
+  }
+}
+// #endregion
+
+// #region local methods
+// 初期メッセージを取得してchatListに設定
+const loadInitialMessages = async () => {
+  try {
+    const initialMessages = await ChatService.getInitialMessages()
+    chatList.push(...initialMessages)
+    console.log(chatList)
+  } catch (error) {
+    console.error('初期メッセージの読み込みに失敗しました:', error)
+  }
+}
+
+// イベント登録をまとめる
+const registerSocketEvent = () => {
+  try {
+    // 投稿イベントを受け取ったら実行
+    ChatService.onPublish((data) => {
+      onReceivePublish(data)
+    })
+  } catch (error) {
+    console.error('イベント登録エラー:', error)
+  }
+}
+
+// CtrlあるいはCommandキーとEnter同時押しで送信
+const handleKeydownEnter = (e) => {
+  if (e.ctrlKey || e.metaKey) {
+    e.preventDefault()
+    onPublish()
+  }
+}
+
+// 選択されたチャンネルでフィルタリング
+const filteredChatList = computed(() => {
+  return chatList.filter(chat => chat.channelID === currentChannel.value);
+});
+</script>
+
+<template>
+  <div class="chat-app">
+    <!-- サイドバー（ui_test版デザインを採用） -->
+    <div class="sidebar" :class="{ 'sidebar-closed': !isSidebarOpen }">
+      <div class="sidebar-header">
+        <h3>チャンネル</h3>
+        <button class="sidebar-toggle" @click="toggleSidebar">
+          {{ isSidebarOpen ? '◀' : '▶' }}
+        </button>
+      </div>
+
+      <div class="sidebar-content" v-if="isSidebarOpen">
+        <div class="user-info">
+          <div class="user-avatar">{{ userName ? userName.charAt(0).toUpperCase() : 'U' }}</div>
+          <div class="user-name">{{ userName }}さん</div>
+        </div>
+
+        <div class="channel-list">
+          <div v-for="channel in channels" :key="channel.id" class="channel-item"
+            :class="{ 'active': currentChannel === channel.id }" @click="switchChannel(channel.id)">
+            <span class="channel-icon">{{ channel.icon }}</span>
+            <div class="channel-info">
+              <div class="channel-name"># {{ channel.name }}</div>
+              <div class="channel-desc">{{ channel.description }}</div>
+            </div>
+            <div class="channel-indicator" :style="{ backgroundColor: channel.color }"></div>
+          </div>
+        </div>
+      </div>
+    </div>
+
+    <!-- メインコンテンツ（ui_test版デザインを採用） -->
+    <div class="main-content" :class="{ 'main-content-full': !isSidebarOpen }">
+      <div class="search-section">
+        <div class="search-row">
+          <v-combobox 
+            label="ラベル検索" 
+            :items="['California', 'Colorado', 'Florida', 'Georgia', 'Texas', 'Wyoming']"
+            class="search-combobox"
+          ></v-combobox>
+          
+          <!-- 詳細検索ダイアログ -->
+          <v-dialog v-model="searchDialog" max-width="600">
+            <template v-slot:activator="{ props: activatorProps }">
+              <v-btn
+                v-bind="activatorProps"
+                color="primary"
+                variant="outlined"
+                class="search-detail-btn"
+              >
+                詳細検索
+              </v-btn>
+            </template>
+
+            <template v-slot:default="{ isActive }">
+              <v-card title="詳細検索">
+                <v-card-text>
+                  <!-- キーワード検索 -->
+                  <!---<v-text-field-
+                    v-model="searchKeyword"
+                    label="キーワード"
+                    placeholder="メッセージ内容を検索..."
+                    class="mb-3" 
+                  ></v-text-field> -->
+
+                  <!-- タグ選択 -->
+                  <!--<v-select
+                    v-model="searchTags"
+                    :items="availableTags"
+                    label="タグ"
+                    multiple
+                    chips
+                    closable-chips
+                    class="mb-3"
+                  ></v-select> -->
+
+                  <!-- 期間選択 -->
+                  <div class="date-range mb-3">
+                    <v-text-field
+                      v-model="searchDateFrom"
+                      label="開始日"
+                      type="date"
+                      class="mr-2"
+                    ></v-text-field>
+                    <v-text-field
+                      v-model="searchDateTo"
+                      label="終了日"
+                      type="date"
+                    ></v-text-field>
+                  </div>
+
+                  <!-- チャンネル選択 -->
+                  <v-select
+                    v-model="searchChannel"
+                    :items="channels"
+                    item-title="name"
+                    item-value="id"
+                    label="チャンネル"
+                    class="mb-3"
+                  ></v-select>
+                </v-card-text> 
+
+                <v-card-actions>
+                  <v-btn
+                    text="リセット"
+                    variant="outlined"
+                    @click="resetSearchForm"
+                  ></v-btn>
+                  
+                  <v-spacer></v-spacer>
+
+                  <v-btn
+                    text="キャンセル"
+                    @click="isActive.value = false"
+                  ></v-btn>
+                  
+                  <v-btn
+                    text="検索"
+                    color="primary"
+                    @click="executeDetailedSearch"
+                  ></v-btn>
+                </v-card-actions>
+              </v-card>
+            </template>
+          </v-dialog>
+        </div>
+      </div>
+      
+      <!--
+      <div class="chat-header">
+        <div class="current-channel">
+          <span class="current-channel-icon">{{ getCurrentChannelInfo.icon }}</span>
+          <h1 class="current-channel-name"># {{ getCurrentChannelInfo.name }}</h1>
+          <span class="current-channel-desc">{{ getCurrentChannelInfo.description }}</span>
+        </div>
+      </div>
+    -->
+
+      <div class="chat-container">
+        <!-- メッセージ表示エリア -->
+        <div class="messages-area">
+          <div v-if="filteredChatList.length === 0" class="no-messages">
+            <p>{{ getCurrentChannelInfo.icon }} # {{ getCurrentChannelInfo.name }} チャンネルにはまだメッセージがありません</p>
+            <p v-if="currentChannel >= 0">最初のメッセージを投稿してみましょう！</p>
+          </div>
+          <ul v-else class="message-list">
+            <li class="chat-item" v-for="(chat, i) in filteredChatList" :key="i">
+              <!-- 通常のメッセージ（文字列）の場合 -->
+              <template v-if="typeof chat === 'string'">
+                <template v-if="chat.includes(':')">
+                  <span class="chat-publisher">{{ chat.substring(0, chat.indexOf(':') + 1) }}</span>
+                  <span class="chat-content chat-message-display">{{ chat.substring(chat.indexOf(':') + 1) }}</span>
+                </template>
+                <template v-else>
+                  <span class="chat-content chat-message-display">{{ chat }}</span>
+                </template>
+              </template>
+              <!-- 画像付きメッセージ（オブジェクト）の場合 -->
+              <template v-else>
+                <div class="message-container">
+                  <div class="message-header">
+                    {{ chat.publisherName }}さん:
+                  </div>
+                  <div v-if="chat.text" class="message-text chat-message-display">
+                    {{ chat.text }}
+                  </div>
+                  <div v-if="chat.imageUrl" class="message-image">
+                    <img :src="chat.imageUrl" alt="アップロード画像" class="uploaded-image" />
+                  </div>
+                  <!-- タグ表示（develop版から継承） -->
+                  <div v-if="chat.tags && chat.tags.length > 0" class="message-tags">
+                    <span v-for="tag in chat.tags" :key="tag" class="tag-item">
+                      {{ tag }}
+                    </span>
+                  </div>
+                  <!-- 有効日表示 -->
+                  <div v-if="chat.expirationDate" class="message-expiration">
+                    有効日: {{ chat.expirationDate }}
+                  </div>
+                </div>
+              </template>
+            </li>
+          </ul>
+        </div>
+
+        <!-- 入力エリア -->
+        <div class="input-area">
+          <p class="user-status">ログインユーザ：{{ userName }}さん</p>
+
+          <!-- タグ選択（develop版から継承） -->
+          <div class="tag-selection">
+            <p>タグ選択:</p>
+            <div class="tag-buttons">
+              <button
+                v-for="tag in availableTags"
+                :key="tag"
+                @click="toggleTag(tag)"
+                :class="{ 'selected': selectedTags.includes(tag) }"
+                class="tag-button"
+                type="button"
+              >
+               {{ tag }}
+              </button>
+           </div>
+            <div v-if="selectedTags.length > 0" class="selected-tags">
+              選択中: {{ selectedTags.join(', ') }}
+            </div>
+          </div>
+
+          <!-- 有効期間選択 -->
+          <div class="expiration-section">
+            <label class="expiration-label">
+              有効期間を選択してください（オプション）:
+              <input type="date" name="expiration" v-model="expirationDate" class="date-input"
+                :min="new Date().toISOString().split('T')[0]" />
+            </label>
+          </div>
+
+          <!-- チャンネル投稿制限メッセージ -->
+          <div v-if="currentChannel < 0" class="channel-restriction-message">
+            <p>💡 このチャンネルでは投稿できません。投稿するには具体的なチャンネル（引継ぎ、シフト、業務連絡）を選択してください。</p>
+          </div>
+
+          <!-- メッセージ入力 -->
+          <textarea 
+            :placeholder="currentChannel < 0 ? 'このチャンネルでは投稿できません' : `# ${getCurrentChannelInfo.name} に投稿...`" 
+            rows="4" 
+            class="area" 
+            v-model="inputText"
+            :disabled="currentChannel < 0"
+            @keydown.enter="handleKeydownEnter">
+          </textarea>
+
+          <!-- 画像選択部分 -->
+          <div class="image-section">
+            <input ref="fileInput" type="file" accept="image/*" @change="onImageSelect" class="file-input" :disabled="currentChannel < 0" />
+            <div v-if="selectedImage" class="selected-image-info">
+              選択された画像: {{ selectedImage.name }}
+            </div>
+          </div>
+
+          <!-- ボタングループ -->
+          <div class="button-group">
+            <button 
+              class="button-normal button-primary" 
+              @click="onPublish" 
+              :disabled="isUploading || currentChannel < 0">
+              {{ isUploading ? 'アップロード中...' : currentChannel < 0 ? '投稿不可' : '投稿' }}
+            </button>
+            <button type="button" class="button-normal button-exit" @click="onExit">
+              退室する
+            </button>
+          </div>
+        </div>
+      </div>
+    </div>
+  </div>
+</template>
+
+<style scoped>
+.chat-app {
+  display: flex;
+  height: 100vh;
+  background-color: #f5f5f5;
+  overflow: hidden; /* 全体のスクロールを無効 */
+}
+
+.sidebar {
+  width: 280px;
+  background-color: #2c3e50;
+  color: white;
+  transition: all 0.3s ease;
+  display: flex;
+  flex-direction: column;
+  flex-shrink: 0;
+}
+
+.sidebar-closed {
+  width: 60px;
+}
+
+/* メインコンテンツエリア */
+.main-content {
+  flex: 1;
+  display: flex;
+  flex-direction: column; /* 縦方向に配置 */
+  transition: all 0.3s ease;
+  height: 100vh; /* 高さを固定 */
+  overflow: hidden; /* メインコンテンツ自体はスクロールしない */
+}
+
+.main-content-full {
+  margin-left: 0;
+}
+
+.sidebar-header {
+  padding: 16px;
+  border-bottom: 1px solid #34495e;
+  display: flex;
+  justify-content: space-between;
+  align-items: center;
+}
+
+.sidebar-header h3 {
+  margin: 0;
+  font-size: 18px;
+}
+
+.sidebar-toggle {
+  background: none;
+  border: none;
+  color: white;
+  cursor: pointer;
+  font-size: 16px;
+}
+
+.sidebar-content {
+  flex: 1;
+  overflow-y: auto;
+}
+
+.user-info {
+  padding: 16px;
+  border-bottom: 1px solid #34495e;
+  display: flex;
+  align-items: center;
+  gap: 12px;
+}
+
+.user-avatar {
+  width: 40px;
+  height: 40px;
+  border-radius: 50%;
+  background-color: #3498db;
+  display: flex;
+  align-items: center;
+  justify-content: center;
+  font-weight: bold;
+  font-size: 18px;
+}
+
+.user-name {
+  font-size: 16px;
+  font-weight: 500;
+}
+
+.channel-list {
+  padding: 8px 0;
+}
+
+.channel-item {
+  padding: 12px 16px;
+  cursor: pointer;
+  transition: background-color 0.2s;
+  display: flex;
+  align-items: center;
+  gap: 12px;
+  position: relative;
+}
+
+.channel-item:hover {
+  background-color: #34495e;
+}
+
+.channel-item.active {
+  background-color: #3498db;
+}
+
+.channel-icon {
+  font-size: 20px;
+  width: 24px;
+  text-align: center;
+}
+
+.channel-info {
+  flex: 1;
+}
+
+.channel-name {
+  font-weight: 500;
+  font-size: 14px;
+}
+
+.channel-desc {
+  font-size: 12px;
+  opacity: 0.8;
+  margin-top: 2px;
+}
+
+.channel-indicator {
+  width: 4px;
+  height: 100%;
+  position: absolute;
+  left: 0;
+  top: 0;
+  opacity: 0;
+  transition: opacity 0.2s;
+}
+
+.channel-item.active .channel-indicator {
+  opacity: 1;
+}
+
+.main-content {
+  flex: 1;
+  display: flex;
+  flex-direction: column;
+  transition: all 0.3s ease;
+}
+
+.main-content-full {
+  margin-left: 0;
+}
+
+.chat-header {
+  display: none;
+}
+
+.current-channel {
+  display: flex;
+  align-items: center;
+  gap: 12px;
+}
+
+.current-channel-icon {
+  font-size: 18px;
+}
+
+.current-channel-name {
+  margin: 0;
+  font-size: 18px;
+  color: #2c3e50;
+}
+
+.current-channel-desc {
+  color: #7f8c8d;
+  font-size: 14px;
+}
+
+.chat-container {
+  flex: 1;
+  display: flex;
+  flex-direction: column;
+  background-color: white;
+  min-height: 0;
+}
+
+.messages-area {
+  flex: 1;
+  overflow-y: auto;
+  padding: 20px 24px;
+}
+
+.no-messages {
+  text-align: center;
+  color: #7f8c8d;
+  padding: 40px 20px;
+}
+
+.message-list {
+  list-style: none;
+  padding: 0;
+  margin: 0;
+}
+
+.input-area {
+  padding: 12px 16px;
+  border-top: 1px solid #e0e0e0;
+  background-color: #fafafa;
+  flex-shrink: 0;
+}
+
+.user-status {
+  display: none;
+}
+
+.tag-section,
+.expiration-section,
+.image-section {
+  margin-bottom: 8px;
+}
+
+.tag-buttons {
+  display: flex;
+  flex-wrap: wrap;
+  gap: 6px;
+  margin: 6px 0;
+}
+
+.tag-button {
+  padding: 6px 12px;
+  border: 1px solid #ddd;
+  background-color: #fff;
+  border-radius: 4px;
+  cursor: pointer;
+  font-size: 12px;
+  transition: all 0.2s;
+}
+
+.tag-button:hover {
+  background-color: #f0f0f0;
+}
+
+.tag-button.selected {
+  background-color: #007bff;
+  color: white;
+  border-color: #007bff;
+}
+
+.selected-tags {
+  font-size: 14px;
+  color: #666;
+  margin-top: 10px;
+}
+
+.expiration-section,
+.image-section {
+  margin-bottom: 8px;
+}
+
+.tag-select {
+  margin-left: 8px;
+  padding: 4px;
+  border: 1px solid #ccc;
+  border-radius: 4px;
+}
+
+.expiration-label {
+  display: block;
+  font-size: 13px;
+  color: #333;
+}
+
+.date-input {
+  margin-left: 8px;
+  padding: 4px 8px;
+  border: 1px solid #ccc;
+  border-radius: 4px;
+  font-size: 14px;
+}
+
+.area {
+  width: 100%;
+  border: 1px solid #ddd;
+  border-radius: 8px;
+  padding: 12px;
+  font-size: 14px;
+  resize: vertical;
+  min-height: 100px;
+  margin-bottom: 12px;
+}
+
+.file-input {
+  padding: 3px;
+  border: 1px solid #ccc;
+  border-radius: 4px;
+  font-size: 13px;
+}
+
+.selected-image-info {
+  margin-top: 3px;
+  font-size: 12px;
+  color: #666;
+}
+
+.button-group {
+  display: none;
+}
+
+.button-normal {
+  padding: 8px 16px;
+  border: 1px solid #ccc;
+  border-radius: 4px;
+  background-color: white;
+  cursor: pointer;
+  transition: background-color 0.2s;
+}
+
+.button-normal:hover {
+  background-color: #f0f0f0;
+}
+
+.button-primary {
+  background-color: #3498db;
+  color: white;
+  border-color: #3498db;
+}
+
+.button-primary:hover {
+  background-color: #2980b9;
+}
+
+.button-exit {
+  background-color: #e74c3c;
+  color: white;
+  border-color: #e74c3c;
+}
+
+.button-exit:hover {
+  background-color: #c0392b;
+}
+
+.chat-item {
+  display: flex;
+  align-items: flex-start;
+  margin-top: 16px;
+}
+
+.chat-publisher {
+  flex-shrink: 0;
+  margin-right: 5px;
+  display: block;
+  font-weight: bold;
+  color: #2c3e50;
+}
+
+.chat-content {
+  flex-grow: 1;
+  min-width: 0;
+  display: block;
+}
+
+.chat-message-display {
+  white-space: pre-wrap;
+  word-wrap: break-word;
+  overflow-wrap: break-word;
+}
+
+.message-container {
+  flex-grow: 1;
+  min-width: 0;
+  padding-left: 8px;
+}
+
+.message-header {
+  font-weight: bold;
+  margin-bottom: 4px;
+  color: #2c3e50;
+}
+
+.message-text {
+  margin-bottom: 8px;
+}
+
+.message-image {
+  margin-top: 8px;
+}
+
+.uploaded-image {
+  max-width: 300px;
+  max-height: 200px;
+  border-radius: 8px;
+  border: 1px solid #ddd;
+}
+
+.message-tags {
+  margin-top: 8px;
+  display: flex;
+  flex-wrap: wrap;
+  gap: 4px;
+}
+
+.tag-item {
+  background-color: #e9ecef;
+  color: #495057;
+  padding: 2px 8px;
+  border-radius: 12px;
+  font-size: 11px;
+  border: 1px solid #dee2e6;
+}
+.search-section {
+  padding: 8px 16px;
+  background-color: white;
+  border-bottom: 1px solid #e0e0e0;
+  flex-shrink: 0;
+}
+
+.search-row {
+  display: flex;
+  align-items: center;
+  gap: 16px;
+}
+
+.search-combobox {
+  flex: 1;
+  max-width: 400px;
+}
+
+.search-detail-btn {
+  flex-shrink: 0;
+}
+
+.date-range {
+  display: flex;
+  gap: 12px;
+}
+
+.date-range .v-text-field {
+  flex: 1;
+}
+
+.channel-restriction-message {
+  margin-bottom: 12px;
+  padding: 12px;
+  background-color: #fff3cd;
+  border: 1px solid #ffeaa7;
+  border-radius: 4px;
+  color: #856404;
+}
+
+.channel-restriction-message p {
+  margin: 0;
+  font-size: 14px;
+}
+.message-expiration {
+  margin-top: 8px;
+  font-size: 12px;
+  color: #6c757d;
+  font-style: italic;
+}
 </style>