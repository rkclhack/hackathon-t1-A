--- conflicted
+++ resolved
@@ -1,340 +1,330 @@
-<script setup>
-import { inject, ref, reactive, onMounted, computed } from "vue"
-import ChatService from '../services/ChatService.js'
-import AuthService from '../services/AuthService.js'
-import ImageService from '../services/ImageService.js'
-
-// #region global state
-const userName = inject("userName")
-// #endregion
-
-// #region reactive variable
-const chatContent = ref("")
-const chatList = reactive([])
-<<<<<<< HEAD
-const reversedChatList = computed(() => [...chatList].reverse())
-const selectedImage = ref(null)
-const isUploading = ref(false)
-const fileInput = ref(null)
-=======
-const isNewestFirst = ref(true)
-
-// 並び順に応じたリストを計算
-const sortedChatList = computed(() => {
-  return isNewestFirst.value ? [...chatList].reverse() : [...chatList]
-})
-
-// 並び順を切り替える
-const toggleSortOrder = () => {
-  isNewestFirst.value = !isNewestFirst.value
-}
->>>>>>> 02d40424
-// #endregion
-
-// #region lifecycle
-onMounted(() => {
-  registerSocketEvent()
-})
-// #endregion
-
-// #region browser event handler
-// 投稿メッセージをサーバに送信する
-<<<<<<< HEAD
-const onPublish = async () =>  {
-  try {
-    isUploading.value = true
-    let imageUrl = null
-    
-    // 画像が選択されている場合はアップロード
-    if (selectedImage.value) {
-      imageUrl = await ImageService.uploadImage(selectedImage.value, userName.value)
-    }
-    
-    // メッセージまたは画像のいずれかがある場合のみ送信
-    if (chatContent.value.trim() || imageUrl) {
-      await ChatService.publish(chatContent.value, userName.value, imageUrl)
-      chatContent.value = ""
-      resetFileInput()
-    } else {
-      alert('メッセージまたは画像を選択してください。')
-    }
-  } catch (error) {
-    console.error('投稿に失敗しました:', error)
-    alert('投稿に失敗しました。もう一度お試しください。')
-  } finally {
-    isUploading.value = false
-  }
-=======
-// より厳密なバリデーション例
-const onPublish = () =>  {
-  const trimmedContent = chatContent.value.trim()
-  
-  // 空文字列、スペースのみ、改行のみをチェック
-  if (!trimmedContent || trimmedContent.length === 0) {
-    // オプション: ユーザーにアラートを表示
-    // alert("メッセージを入力してください")
-    return
-  }
-  
-  ChatService.publish(trimmedContent, userName.value)
-  chatContent.value = ""
->>>>>>> 02d40424
-}
-
-// 退室メッセージをサーバに送信する
-const onExit = async () => {
-  try {
-    await ChatService.exit(userName.value)
-    
-    // Firebase認証済みユーザーの場合はサインアウトも実行
-    if (AuthService.isAuthenticated()) {
-      await AuthService.signOut()
-    }
-  } catch (error) {
-    console.error('退室処理でエラーが発生しました:', error)
-    // 退室時のエラーは画面遷移を妨げないようにする
-  }
-}
-
-// メモを画面上に表示する
-const onMemo = () => {
-  // 入力内容をトリム（前後の空白を除去）
-  const trimmedContent = chatContent.value.trim()
-  
-  // 空文字列、スペースのみ、改行のみをチェック
-  if (!trimmedContent || trimmedContent.length === 0) {
-    // オプション: ユーザーにアラートを表示
-    // alert("メモ内容を入力してください")
-    return
-  }
-  
-  const memoMessage = `${userName.value}さんのメモ:${trimmedContent}`
-  chatList.push(memoMessage)
-  chatContent.value = ""
-  resetFileInput()
-}
-
-// 画像ファイル選択処理
-const onImageSelect = (event) => {
-  const file = event.target.files[0]
-  if (!file) return
-  
-}
-// #endregion
-
-// #region socket event handler
-// サーバから受信した入室メッセージ画面上に表示する
-const onReceiveEnter = (data) => {
-  const message = `${data}さんが入室しました。`
-  chatList.push(message)
-}
-
-// サーバから受信した退室メッセージを受け取り画面上に表示する
-const onReceiveExit = (data) => {
-  const message = `${data}さんが退室しました。`
-  chatList.push(message)
-}
-
-// サーバから受信した投稿メッセージを画面上に表示する
-const onReceivePublish = (data) => {
-  const messageObj = {
-    publisherName: data.publisherName,
-    message: data.message,
-    imageUrl: data.imageUrl || null,
-    type: 'message'
-  }
-  chatList.push(messageObj)
-}
-// #endregion
-
-// #region local methods
-// イベント登録をまとめる
-const registerSocketEvent = () => {
-  // 入室イベントを受け取ったら実行
-  ChatService.onEnter((data) => {
-    onReceiveEnter(data)
-  })
-
-  // 退室イベントを受け取ったら実行
-  ChatService.onExit((data) => {
-    onReceiveExit(data)
-  })
-
-  // 投稿イベントを受け取ったら実行
-  ChatService.onPublish((data) => {
-    onReceivePublish(data)
-  })
-}
-
-  // CtrlあるいはCommandキーとEnter同時押しで送信
-  const handleKeydownEnter = (e) => {
-    if (e.ctrlKey || e.metaKey) {
-      onPublish()
-    }
-  }
-
-// #endregion
-</script>
-
-<template>
-  <div class="mx-auto my-5 px-4">
-    <h1 class="text-h3 font-weight-medium">Vue.js Chat チャットルーム</h1>
-    <div class="mt-10">
-      <p>ログインユーザ：{{ userName }}さん</p>
-<<<<<<< HEAD
-      <textarea variant="outlined" placeholder="投稿文を入力してください" rows="4" class="area" type="text" v-model="chatContent"></textarea>
-      
-      <!-- 画像選択部分 -->
-      <div class="mt-3">
-        <input 
-          ref="fileInput"
-          type="file" 
-          accept="image/*" 
-          @change="onImageSelect"
-          class="file-input"
-        />
-        <div v-if="selectedImage" class="selected-image-info">
-          選択された画像: {{ selectedImage.name }}
-        </div>
-      </div>
-      
-=======
-      <textarea variant="outlined" placeholder="投稿文を入力してください" rows="4" class="area" type="text" v-model="chatContent" @keydown.enter="handleKeydownEnter"></textarea>
->>>>>>> 02d40424
-      <div class="mt-5">
-        <button 
-          class="button-normal" 
-          @click="onPublish"
-          :disabled="isUploading"
-        >
-          {{ isUploading ? 'アップロード中...' : '投稿' }}
-        </button>
-        <button class="button-normal util-ml-8px" @click="onMemo">メモ</button>
-        <button class="button-normal util-ml-8px" @click="toggleSortOrder">
-          {{ isNewestFirst ? "古い順にする" : "新しい順にする" }}
-        </button>
-      </div>
-      <div class="mt-5" v-if="chatList.length !== 0">
-        <ul>
-<<<<<<< HEAD
-          <li class="item mt-4" v-for="(chat, i) in reversedChatList" :key="i">
-            <!-- 通常のメッセージ（文字列）の場合 -->
-            <div v-if="typeof chat === 'string'">
-              {{ chat }}
-            </div>
-            <!-- 画像付きメッセージ（オブジェクト）の場合 -->
-            <div v-else class="message-container">
-              <div class="message-header">
-                {{ chat.publisherName }}さん:
-              </div>
-              <div v-if="chat.message" class="message-text">
-                {{ chat.message }}
-              </div>
-              <div v-if="chat.imageUrl" class="message-image">
-                <img :src="chat.imageUrl" alt="アップロード画像" class="uploaded-image" />
-              </div>
-            </div>
-=======
-          <li class="chat-item" v-for="(chatString, i) in sortedChatList" :key="i">
-            <template v-if="chatString.includes(':')">
-              <span class="chat-publisher">{{ chatString.substring(0, chatString.indexOf(':') + 1) }}</span>
-              <span class="chat-content chat-message-display">{{ chatString.substring(chatString.indexOf(':') + 1) }}</span>
-            </template>
-            <template v-else>
-              <span class="chat-content chat-message-display">{{ chatString }}</span>
-            </template>
->>>>>>> 02d40424
-          </li>
-        </ul>
-      </div>
-    </div>
-    <router-link to="/" class="link">
-      <button type="button" class="button-normal button-exit" @click="onExit">退室する</button>
-    </router-link>
-  </div>
-</template>
-
-<style scoped>
-.link {
-  text-decoration: none;
-}
-
-.area {
-  width: 500px;
-  border: 1px solid #000;
-  margin-top: 8px;
-}
-
-/* === 追加 === */
-.chat-item {
-  display: flex; /* Flexboxコンテナにする */
-  align-items: flex-start; /* アイテムを上端に揃える */
-  margin-top: 16px; /* item mt-4 の代わりに直接マージンを設定 */
-}
-
-.chat-publisher {
-  flex-shrink: 0; /* 投稿者名が縮まないようにする */
-  margin-right: 5px; /* 投稿者名とメッセージの間に少しスペース */
-  display: block;
-}
-
-.chat-content {
-  flex-grow: 1; /* 残りのスペースを全て占有させる */
-  min-width: 0; /* 内容がはみ出さないようにする*/
-  display: block;
-}
-
-.chat-message-display { /*改行*/
-  white-space: pre-wrap;
-  word-wrap: break-word; 
-  overflow-wrap: break-word; 
-}
-/*===ここまで追加===*/
-
-
-.util-ml-8px {
-  margin-left: 8px;
-}
-
-.button-exit {
-  color: #000;
-  margin-top: 8px;
-}
-
-.file-input {
-  margin-top: 8px;
-  padding: 4px;
-  border: 1px solid #ccc;
-  border-radius: 4px;
-}
-
-.selected-image-info {
-  margin-top: 4px;
-  font-size: 14px;
-  color: #666;
-}
-
-.message-container {
-  padding-left: 8px;
-}
-
-.message-header {
-  font-weight: bold;
-  margin-bottom: 4px;
-}
-
-.message-text {
-  margin-bottom: 8px;
-}
-
-.message-image {
-  margin-top: 8px;
-}
-
-.uploaded-image {
-  max-width: 300px;
-  max-height: 200px;
-  border-radius: 8px;
-  border: 1px solid #ddd;
-}
+<script setup>
+import { inject, ref, reactive, onMounted, computed } from "vue"
+import ChatService from '../services/ChatService.js'
+import AuthService from '../services/AuthService.js'
+import ImageService from '../services/ImageService.js'
+
+// #region global state
+const userName = inject("userName")
+// #endregion
+
+// #region reactive variable
+const chatContent = ref("")
+const chatList = reactive([])
+const isNewestFirst = ref(true)
+const selectedImage = ref(null)
+const isUploading = ref(false)
+const fileInput = ref(null)
+
+// 並び順に応じたリストを計算
+const sortedChatList = computed(() => {
+  return isNewestFirst.value ? [...chatList].reverse() : [...chatList]
+})
+
+// 並び順を切り替える
+const toggleSortOrder = () => {
+  isNewestFirst.value = !isNewestFirst.value
+}
+// #endregion
+
+// #region lifecycle
+onMounted(() => {
+  registerSocketEvent()
+})
+// #endregion
+
+// #region browser event handler
+// 投稿メッセージをサーバに送信する
+const onPublish = async () =>  {
+  try {
+    isUploading.value = true
+    let imageUrl = null
+    
+    // 画像が選択されている場合はアップロード
+    if (selectedImage.value) {
+      imageUrl = await ImageService.uploadImage(selectedImage.value, userName.value)
+    }
+    
+    const trimmedContent = chatContent.value.trim()
+    
+    // 厳密なバリデーション：空文字列、スペースのみ、改行のみをチェック
+    if (!trimmedContent || trimmedContent.length === 0) {
+      // 画像がない場合はメッセージが必須
+      if (!imageUrl) {
+        // メッセージなし・画像なしの場合はサイレントに処理終了
+        return
+      }
+    }
+    
+    // メッセージまたは画像のいずれかがある場合のみ送信
+    if (trimmedContent || imageUrl) {
+      await ChatService.publish(trimmedContent, userName.value, imageUrl)
+      chatContent.value = ""
+      resetFileInput()
+    }
+  } catch (error) {
+    console.error('投稿に失敗しました:', error)
+    alert('投稿に失敗しました。もう一度お試しください。')
+  } finally {
+    isUploading.value = false
+  }
+}
+
+// 退室メッセージをサーバに送信する
+const onExit = async () => {
+  try {
+    await ChatService.exit(userName.value)
+    
+    // Firebase認証済みユーザーの場合はサインアウトも実行
+    if (AuthService.isAuthenticated()) {
+      await AuthService.signOut()
+    }
+  } catch (error) {
+    console.error('退室処理でエラーが発生しました:', error)
+    // 退室時のエラーは画面遷移を妨げないようにする
+  }
+}
+
+// メモを画面上に表示する
+const onMemo = () => {
+  // 入力内容をトリム（前後の空白を除去）
+  const trimmedContent = chatContent.value.trim()
+  
+  // 空文字列、スペースのみ、改行のみをチェック
+  if (!trimmedContent || trimmedContent.length === 0) {
+    // オプション: ユーザーにアラートを表示
+    // alert("メモ内容を入力してください")
+    return
+  }
+  
+  const memoMessage = `${userName.value}さんのメモ:${trimmedContent}`
+  chatList.push(memoMessage)
+  chatContent.value = ""
+  resetFileInput()
+}
+
+// 画像ファイル選択処理
+const onImageSelect = (event) => {
+  const file = event.target.files[0]
+  if (!file) return
+  
+  selectedImage.value = file
+}
+
+// ファイル入力をリセット
+const resetFileInput = () => {
+  selectedImage.value = null
+  if (fileInput.value) {
+    fileInput.value.value = ''
+  }
+}
+// #endregion
+
+// #region socket event handler
+// サーバから受信した入室メッセージ画面上に表示する
+const onReceiveEnter = (data) => {
+  const message = `${data}さんが入室しました。`
+  chatList.push(message)
+}
+
+// サーバから受信した退室メッセージを受け取り画面上に表示する
+const onReceiveExit = (data) => {
+  const message = `${data}さんが退室しました。`
+  chatList.push(message)
+}
+
+// サーバから受信した投稿メッセージを画面上に表示する
+const onReceivePublish = (data) => {
+  const messageObj = {
+    publisherName: data.publisherName,
+    message: data.message,
+    imageUrl: data.imageUrl || null,
+    type: 'message'
+  }
+  chatList.push(messageObj)
+}
+// #endregion
+
+// #region local methods
+// イベント登録をまとめる
+const registerSocketEvent = () => {
+  // 入室イベントを受け取ったら実行
+  ChatService.onEnter((data) => {
+    onReceiveEnter(data)
+  })
+
+  // 退室イベントを受け取ったら実行
+  ChatService.onExit((data) => {
+    onReceiveExit(data)
+  })
+
+  // 投稿イベントを受け取ったら実行
+  ChatService.onPublish((data) => {
+    onReceivePublish(data)
+  })
+}
+
+  // CtrlあるいはCommandキーとEnter同時押しで送信
+  const handleKeydownEnter = (e) => {
+    if (e.ctrlKey || e.metaKey) {
+      onPublish()
+    }
+  }
+
+// #endregion
+</script>
+
+<template>
+  <div class="mx-auto my-5 px-4">
+    <h1 class="text-h3 font-weight-medium">Vue.js Chat チャットルーム</h1>
+    <div class="mt-10">
+      <p>ログインユーザ：{{ userName }}さん</p>
+<textarea variant="outlined" placeholder="投稿文を入力してください" rows="4" class="area" type="text" v-model="chatContent" @keydown.enter="handleKeydownEnter"></textarea>
+      
+      <!-- 画像選択部分 -->
+      <div class="mt-3">
+        <input 
+          ref="fileInput"
+          type="file" 
+          accept="image/*" 
+          @change="onImageSelect"
+          class="file-input"
+        />
+        <div v-if="selectedImage" class="selected-image-info">
+          選択された画像: {{ selectedImage.name }}
+        </div>
+      </div>
+      <div class="mt-5">
+        <button 
+          class="button-normal" 
+          @click="onPublish"
+          :disabled="isUploading"
+        >
+          {{ isUploading ? 'アップロード中...' : '投稿' }}
+        </button>
+        <button class="button-normal util-ml-8px" @click="onMemo">メモ</button>
+        <button class="button-normal util-ml-8px" @click="toggleSortOrder">
+          {{ isNewestFirst ? "古い順にする" : "新しい順にする" }}
+        </button>
+      </div>
+      <div class="mt-5" v-if="chatList.length !== 0">
+        <ul>
+          <li class="chat-item" v-for="(chat, i) in sortedChatList" :key="i">
+            <!-- 通常のメッセージ（文字列）の場合 -->
+            <template v-if="typeof chat === 'string'">
+              <template v-if="chat.includes(':')">
+                <span class="chat-publisher">{{ chat.substring(0, chat.indexOf(':') + 1) }}</span>
+                <span class="chat-content chat-message-display">{{ chat.substring(chat.indexOf(':') + 1) }}</span>
+              </template>
+              <template v-else>
+                <span class="chat-content chat-message-display">{{ chat }}</span>
+              </template>
+            </template>
+            <!-- 画像付きメッセージ（オブジェクト）の場合 -->
+            <template v-else>
+              <div class="message-container">
+                <div class="message-header">
+                  {{ chat.publisherName }}さん:
+                </div>
+                <div v-if="chat.message" class="message-text chat-message-display">
+                  {{ chat.message }}
+                </div>
+                <div v-if="chat.imageUrl" class="message-image">
+                  <img :src="chat.imageUrl" alt="アップロード画像" class="uploaded-image" />
+                </div>
+              </div>
+            </template>
+          </li>
+        </ul>
+      </div>
+    </div>
+    <router-link to="/" class="link">
+      <button type="button" class="button-normal button-exit" @click="onExit">退室する</button>
+    </router-link>
+  </div>
+</template>
+
+<style scoped>
+.link {
+  text-decoration: none;
+}
+
+.area {
+  width: 500px;
+  border: 1px solid #000;
+  margin-top: 8px;
+}
+
+/* === 追加 === */
+.chat-item {
+  display: flex; /* Flexboxコンテナにする */
+  align-items: flex-start; /* アイテムを上端に揃える */
+  margin-top: 16px; /* item mt-4 の代わりに直接マージンを設定 */
+}
+
+.chat-publisher {
+  flex-shrink: 0; /* 投稿者名が縮まないようにする */
+  margin-right: 5px; /* 投稿者名とメッセージの間に少しスペース */
+  display: block;
+}
+
+.chat-content {
+  flex-grow: 1; /* 残りのスペースを全て占有させる */
+  min-width: 0; /* 内容がはみ出さないようにする*/
+  display: block;
+}
+
+.chat-message-display { /*改行*/
+  white-space: pre-wrap;
+  word-wrap: break-word; 
+  overflow-wrap: break-word; 
+}
+
+.util-ml-8px {
+  margin-left: 8px;
+}
+
+.button-exit {
+  color: #000;
+  margin-top: 8px;
+}
+
+.file-input {
+  margin-top: 8px;
+  padding: 4px;
+  border: 1px solid #ccc;
+  border-radius: 4px;
+}
+
+.selected-image-info {
+  margin-top: 4px;
+  font-size: 14px;
+  color: #666;
+}
+
+.message-container {
+  flex-grow: 1; /* 残りのスペースを全て占有させる */
+  min-width: 0; /* 内容がはみ出さないようにする*/
+  padding-left: 8px;
+}
+
+.message-header {
+  font-weight: bold;
+  margin-bottom: 4px;
+}
+
+.message-text {
+  margin-bottom: 8px;
+}
+
+.message-image {
+  margin-top: 8px;
+}
+
+.uploaded-image {
+  max-width: 300px;
+  max-height: 200px;
+  border-radius: 8px;
+  border: 1px solid #ddd;
+}
 </style>